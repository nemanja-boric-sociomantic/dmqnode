--- conflicted
+++ resolved
@@ -28,13 +28,10 @@
 
 private import swarmnodes.dht.memory.storage.DumpFile;
 
-<<<<<<< HEAD
-=======
 private import swarm.dht.DhtHash;
 
 private import ocean.core.Array : copy, startsWith;
 
->>>>>>> 01f3cfa1
 private import ocean.io.FilePath;
 
 private import ocean.util.log.StaticTrace;
