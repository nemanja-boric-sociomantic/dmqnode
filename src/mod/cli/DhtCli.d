/*******************************************************************************

    DHT command-line client

    copyright:      Copyright (c) 2011 sociomantic labs. All rights reserved

    version:        October 2011: Initial release

    authors:        Leandro Lucarella

    Send commands to the DHT nodes.

*******************************************************************************/

module src.mod.cli.DhtCli;



/*******************************************************************************

    Imports

*******************************************************************************/

private import src.mod.cli.Command : Command;
private import src.mod.cli.Commands : Info, Options;

private import src.mod.model.DhtTool;

private import swarm.dht.DhtClient;

private import ocean.io.select.EpollSelectDispatcher;

private import ocean.core.Array : appendCopy;

private import ocean.text.Arguments : Arguments;

private import tango.io.Stdout;
private import tango.text.convert.Integer : toLong;
private import ocean.io.digest.Fnv1 : Fnv1a;


/*******************************************************************************

    Dht client tool

*******************************************************************************/

public class DhtCli : SingleDhtTool
{
    /***************************************************************************

        Program arguments.

    ***************************************************************************/

    private char[][] arguments;


    /***************************************************************************

        Common command line options

    ***************************************************************************/

    private Options opts;


    /***************************************************************************

        List of dht error messages which occurred during processing

    ***************************************************************************/

    private char[][] dht_errors;


    /***************************************************************************

        Returns:
            true if there were no errors during the processing

    ***************************************************************************/

    public bool succeeded ( )
    {
        return this.dht_errors.length == 0;
    }


    /***************************************************************************

        Overridden dht error callback. Stores the error message for display
        after processing.  The error messages are displayed all together at the
        end of processing so that the normal output is still readable.

        Params:
            e = dht client error info

    ***************************************************************************/

    override protected void notifier ( DhtClient.RequestNotification info )
    {
        /+
        switch (info.type) {
            case info.type.Undefined:
                Stdout("Undefined").newline;
                break;
            case info.type.Scheduled:
                Stdout("Scheduled").newline;
                break;
            case info.type.Queued:
                Stdout("Queued").newline;
                break;
            case info.type.Started:
                Stdout("Started").newline;
                break;
            case info.type.Finished:
                Stdout("Finished").newline;
                break;
            case info.type.GroupFinished:
                Stdout("GroupFinished").newline;
                break;
            default:
                Stdout("Unknown type!").newline;
        }
        +/
        if ( info.type == info.type.Finished && !info.succeeded )
        {
            super.dht_error = true;
<<<<<<< HEAD
            this.dht_errors.appendCopy(info.message());
=======
            this.dht_errors.length = this.dht_errors.length + 1;
            this.dht_errors.appendCopy(info.message(this.dht_errors[$-1]));
>>>>>>> 3375270a
        }
    }


    /***************************************************************************

        Main process method. Runs the tool based on the passed command line
        arguments.

    ***************************************************************************/

    protected void process_ ( )
    {
        // Show any errors in communication at exit
        scope (exit) this.displayErrors();

        auto cmd_name = this.arguments[0];
        auto args = this.arguments[1..$];
        auto cmd = Command.get(cmd_name, args);
        if (cmd is null)
        {
            Stderr.formatln("Invalid command: {}", cmd_name);
            Command.printCommandsHelp(Stderr);
            return;
        }

        char[] error = cmd.validate();
        if (error)
        {
            Stderr(error).newline;
            cmd.printHelp(Stderr);
            return;
        }

        cmd.execute(new Info(dht, &this.notifier, this.epoll, this.opts));
        super.epoll.eventLoop();
    }


    /***************************************************************************

        Adds command line arguments specific to this tool.

        Params:
            args = command line arguments object to add to

    ***************************************************************************/

    override protected void addArgs_ ( Arguments args )
    {
        args("source").aliased('S').params(1).smush().required()
            .help("path of dhtnodes.xml file defining nodes to query");
        args("verbose").aliased('v')
            .help("verbose output");
        args("filter").aliased('f').params(1).smush().defaults(this.opts.filter)
            .help("Use a filter when querying (only used by commands that "
                    "support it (getall and getrange for now). Filter support "
                    "a format specifier, s:filter is the default, and just use "
                    "the filter string without changes, i:filter interpret the "
                    "filter as an integer, useful for filtering by an ID, and "
                    "h:filter, first applies fnv1 algorithm to the filter, and "
                    "then interprets the result as integer as i:filter does");
        args("key-format").aliased('K').params(1).smush()
            .defaults(this.opts.key_format)
            .help("Format to use to print the key, should be a Tango format "
                "specifier (default: '" ~ this.opts.key_format ~ "')");
        args("value-format").aliased('V').params(1).smush()
            .defaults(this.opts.value_format)
            .restrict(["a", "A", "r", "x", "o", "b"])
            .help("Format to use to print the value: 'a' for ASCII string "
                "escaping unprintable characters, 'A' for ASCII string "
                "omitting unprintable characters, 'r' for raw unescaped "
                "string, 'x' for hexa, 'o' for octal, 'b' for binary "
                "(default: '" ~ this.opts.value_format ~ "')");
    }


    /***************************************************************************

        Checks whether the parsed command line args are valid.

        Params:
            args = command line arguments object to validate

        Returns:
            true if args are valid

    ***************************************************************************/

    override protected bool validArgs ( Arguments args )
    {
        // Only allow the absense of command if --help is specified
        if ( args("help").set )
            return false;

        if ( args(null).assigned.length < 1 )
        {
            Stderr.formatln("You have to specify a command to execute");
            Stderr.newline;
            Command.printCommandsHelp(Stderr);
            return false;
        }

        return true;
    }


    /***************************************************************************

        Initialises this instance from the specified command line args.

        Params:
            args = command line arguments object to read settings from

    ***************************************************************************/

    protected void readArgs_ ( Arguments args )
    {
        super.dht_nodes_config = args.getString("source");

        this.opts.verbose = args.getBool("verbose");


        this.opts.filter = args.getString("filter");
        if (this.opts.filter.length > 2 && this.opts.filter[1] == ':')
        {
            static char[] from_hash(char[] s, hash_t id)
            {
                s.length = id.sizeof;
                s[0 .. id.sizeof] = (cast(char*)&id)[0 .. id.sizeof];
                return s;
            }
            auto f = this.opts.filter[2 .. $];
            switch (this.opts.filter[0])
            {
                case 's':
                    this.opts.filter = f;
                    break;
                case 'i':
                    this.opts.filter = from_hash(this.opts.filter, toLong(f));
                    break;
                case 'h':
                    this.opts.filter = from_hash(this.opts.filter, Fnv1a(f));
                    break;
                default:
                    Stderr.formatln("warning: unrecognized format specifier "
                            "'{}' for filter '{}', using filter as is ...",
                            this.opts.filter[0], this.opts.filter);
            }
        }

        this.opts.key_format = args.getString("key-format");

        this.opts.value_format = args.getString("value-format");

        this.arguments = args(null).assigned;
    }


    /***************************************************************************

        Returns:
            false to indicate that the tool should not fail if any errors occur
            during node handshake

    ***************************************************************************/

    override protected bool strictHandshake ( )
    {
        return false;
    }


    /***************************************************************************

        Displays any error messages which occurred during processing. The error
        messages are displayed all together at the end of processing so that
        the normal output is still readable.

    ***************************************************************************/

    private void displayErrors ( )
    {
        if ( this.dht_errors.length )
        {
            Stderr.formatln("\nDht errors which occurred during operation:");
            Stderr.formatln("------------------------------------------------------------------------------");

            foreach ( i, err; this.dht_errors )
                Stderr.formatln("  {,3}: {}", i, err);
        }
    }

}
<|MERGE_RESOLUTION|>--- conflicted
+++ resolved
@@ -128,12 +128,8 @@
         if ( info.type == info.type.Finished && !info.succeeded )
         {
             super.dht_error = true;
-<<<<<<< HEAD
-            this.dht_errors.appendCopy(info.message());
-=======
             this.dht_errors.length = this.dht_errors.length + 1;
             this.dht_errors.appendCopy(info.message(this.dht_errors[$-1]));
->>>>>>> 3375270a
         }
     }
 
