/*******************************************************************************

    DHT node tool abstract class

    copyright:      Copyright (c) 2010 sociomantic labs. All rights reserved

    version:        December 2010: Initial release

    authors:        Gavin Norman

    Base class for DHT tools which connect to a node cluster specified in an xml
    file.

    Provides the following command line parameters:
        -h = display help
        -x = the number of connection to use to connect to dht(s)

*******************************************************************************/

module src.mod.model.DhtTool;



/*******************************************************************************

    Imports

*******************************************************************************/

private import ocean.io.select.EpollSelectDispatcher;

private import ocean.text.Arguments : Arguments;

private import ocean.core.Exception : assertEx;

private import swarm.dht.DhtClient,
               swarm.dht.DhtHash,
               swarm.dht.DhtConst;

private import tango.io.Stdout;


/*******************************************************************************

    Dht tool abstract class

*******************************************************************************/

abstract class IDhtTool
{
    /***************************************************************************

        Epoll selector instance

    ***************************************************************************/

    protected EpollSelectDispatcher epoll;


    /***************************************************************************

        Number of client connections to each dht node

    ***************************************************************************/

    protected uint connections;


    /***************************************************************************

        Flag indicating whether a dht error has occurred

    ***************************************************************************/

    protected bool dht_error;


<<<<<<< HEAD
=======
    /***************************************************************************

        Buffer for dht client message formatting.

    ***************************************************************************/

    private char[] message_buffer;


>>>>>>> 3375270a
    /***************************************************************************

        Parses and validates command line arguments using the passed Arguments
        object. The list of valid arguments for the base class (see module
        header) is set in the addArgs() method. Derived classes can override the
        addArgs_() method to specify additional arguments.

        Params:
            exe_name = name of program executable
            args = arguments object used to parse command line arguments
            arguments = list of command line arguments (excluding the executable
                name)

        Returns:
            true if the command line args are valid

    ***************************************************************************/

    final public bool parseArgs ( char[] exe_name, Arguments args,
                                    char[][] arguments )
    {
        this.addArgs(args);

        if ( !args.parse(arguments) )
        {
            if ( !args.exists("help") )
            {
                Stderr.formatln("Invalid arguments:");
                args.displayErrors();
            }

            args.displayHelp();

            return false;
        }

        if ( this.validArgs(args) )
        {
            return true;
        }
        else
        {
            args.displayHelp();

            return false;
        }
    }


    /***************************************************************************

        Reads the tool's settings from validated command line arguments. The
        base class' arguments (see module header) are read by the readArgs()
        method. Derived classes should override this method to read any
        additional arguments.

        Params:
            args = arguments object to read

    ***************************************************************************/

    protected void readArgs ( Arguments args )
    in
    {
        assert(this.validArgs(args),
            typeof(this).stringof ~ ".readArgs_: invalid arguments");
    }
    body
    {
        this.connections = args.getInt!(uint)("connections");
        this.readArgs_(args);
    }

    abstract protected void readArgs_ ( Arguments args );


    /***************************************************************************

        Sets up the list of handled command line arguments. This method sets up
        only the base class' arguments (see module header), then calls the
        addArgs_() method to set up any additional command line arguments
        required by the derived class.

        Params:
            args = arguments object

    ***************************************************************************/

    protected void addArgs ( Arguments args )
    {
        args("connections").aliased('x').params(1).defaults("10").help("number of connections to each node in the dht");
        args("help").aliased('?').aliased('h').help("display this help");
        this.addArgs_(args);
    }


    /***************************************************************************

        Sets up the list of command line arguments handled by the derived class.
        The base class' arguments are set up by the addArgs() method. Derived
        classes should override this method to add any additional arguments.

        Params:
            args = arguments object

    ***************************************************************************/

    protected void addArgs_ ( Arguments args )
    {
    }


    /***************************************************************************

        Performs any additional command line argument validation which cannot be
        performed by the Arguments class. Derived classes should override
        this method to perform any validation required.

        Params:
            args = arguments object used to parse command line arguments

        Returns:
            true if the command line args are valid

    ***************************************************************************/

    protected bool validArgs ( Arguments args )
    {
        if ( args.getInt!(uint)("connections") > 0 )
        {
            Stderr.formatln("Tool cannot function with 0"
                            " connections per dht node");
            return false;
        }

        return true;
    }


    /***************************************************************************

        Main process method. Runs the tool based on the passed command line
        arguments. Reads command line args, sets up the dht client, then calls
        the abstract process_(), which must be implemented by deriving classes.
        Finally, calls the finished() method.

        Params:
            args = arguments object

    ***************************************************************************/

    final public void run ( Arguments args )
    in
    {
        assert(this.validArgs(args),
            typeof(this).stringof ~ ".process -- invalid arguments");
    }
    body
    {
        this.readArgs(args);

        this.epoll = new EpollSelectDispatcher;

        this.initDhts();

        this.init();

        this.process_();

        this.finished();
    }


    /***************************************************************************

        While the initDhtClient() method performs the actual DhtNode
        initialization, however it performs that for just a single DhtNode.
        This method on the other hand should be overrided to define how many
        DhtClients are required (i.e. you should override this method and call
        inside it initDhtClient() as many as how many Dhts you have).

    ***************************************************************************/

    abstract protected void initDhts ();


    /***************************************************************************

        Implementation dependent process method.

        Params:
            dht = dht client to use

    ***************************************************************************/

    abstract protected void process_ (  );


    /***************************************************************************

        Called before processing (in the process() method, above). The base
        class implementation does nothing, but derived classes may wish to add
        behaviour at this point.

    ***************************************************************************/

    protected void init (  )
    {
    }


    /***************************************************************************

        Called at the end of processing (in the process() method, above). The
        base class implementation does nothing, but derived classes may wish to
        add behaviour at this point.

    ***************************************************************************/

    protected void finished (  )
    {
    }


    /***************************************************************************

        Initialises a dht client, connecting to nodes in the cluster specified
        in the xml config file.

        Params:
            xml = name of xml file defining nodes in dht cluster

        Returns:
            initialised dht client

        Throws:
            asserts that no errors occurred during initialisation

    ***************************************************************************/

    protected DhtClient initDhtClient ( char[] xml, uint connections,
        uint request_queue_size = 1000 )
    {
        debug (DhtTool) Stderr.formatln(
            "Initialising dht client connections from {}", xml);

        auto dht = new DhtClient(this.epoll, connections, request_queue_size);

        dht.addNodes(xml);

        dht.nodeHandshake(
                ( DhtClient.RequestContext, bool ok )
                {
                    if ( !ok )
                    {
                        this.dht_error = true;
                    }
                }, &this.notifier);
        this.epoll.eventLoop();

        if ( this.strictHandshake )
        {
            assertEx(!this.dht_error, typeof(this).stringof ~ ".initDhtClient - "
                "error during dht client initialisation of " ~ xml);
        }

        debug (DhtTool) Stderr.formatln("Dht client connections initialised");

        return dht;
    }


    /***************************************************************************

        Dht error callback. Outputs the error message to the console and sets an
        internal flag to indicate that an error has occurred.

        Params:
            e = error info

    ***************************************************************************/

    protected void notifier ( DhtClient.RequestNotification info )
    {
        if ( info.type == info.type.Finished && !info.succeeded )
        {
<<<<<<< HEAD
            Stderr.format("DHT client error: {}\n", info.message());
=======
            Stderr.format("DHT client error: {}\n", info.message(this.message_buffer));
>>>>>>> 3375270a
            this.dht_error = true;
        }
    }


    /***************************************************************************

        Returns:
            true if the tool should fail if any errors occur during node
            handshake

    ***************************************************************************/

    protected bool strictHandshake ( )
    {
        return true;
    }


    /***************************************************************************

        Helper function to tell whether exactly one of the passed list of bools
        is true.

        Params:
            bools = variadic list of bools to check

        Returns:
            true if exactly one of the passed bools is true

    ***************************************************************************/

    static protected bool oneTrue ( bool[] bools ... )
    {
        uint true_count;
        foreach ( b; bools )
        {
            if ( b ) true_count++;
        }

        return true_count == 1;
    }
}


/***************************************************************************

    The class should be inherited when multiple dhts will be used.

***************************************************************************/

abstract class MultiDhtTool : IDhtTool
{
    /***************************************************************************

        Names of the xml files which include the dht nodes config

    ***************************************************************************/

    protected char[][] dht_nodes_config;


    /***************************************************************************

        Dht clients instances

    ***************************************************************************/

    protected DhtClient[] dhts;


    /***************************************************************************

        While the initDhtClient() method performs the actual DhtNode
        initialization, however it performs that for just a single DhtNode.
        This method on the other defines how many DhtClients are required.

    ***************************************************************************/

    override protected void initDhts ()
    {
        foreach ( config_file; dht_nodes_config)
        {
            this.dhts ~= super.initDhtClient(config_file, connections);
        }
    }


    /***************************************************************************

        Reads the tool's settings from validated command line arguments. The
        method calls the super readArgs and then parses the additional arguments
        that are not handled by the base class.

        Params:
            args = arguments object to read

    ***************************************************************************/

    final override protected void readArgs ( Arguments args )
    {

        super.readArgs(args);
        assert(this.dht_nodes_config.length, typeof(this).stringof
                ~ ".process -- no xml node config file");
    }
}


//Use SingleDhtTool class instead of the old DhtTool class.
deprecated alias SingleDhtTool DhtTool;


/***************************************************************************

    The class should be inherited when only one dht will be used.

***************************************************************************/

abstract class SingleDhtTool : IDhtTool
{
    /***************************************************************************

        Name of xml file which includes the dht node config

    ***************************************************************************/

    protected char[] dht_nodes_config;


    /***************************************************************************

        Dht client instance
    
    ***************************************************************************/

    protected DhtClient dht;


    /***************************************************************************

        While the initDhtClient() method performs the actual DhtNode
        initialization, however it performs that for just a single DhtNode.
        This method on the other defines how many DhtClients are required (which
        is just a single DHT in this class case).

    ***************************************************************************/

    override protected void initDhts ()
    {
        this.dht = this.initDhtClient(this.dht_nodes_config, connections);
    }


    /***************************************************************************

        Reads the tool's settings from validated command line arguments. The
        method calls the super readArgs and then parses the additional arguments
        that are not handled by the base class.

        Params:
            args = arguments object to read

    ***************************************************************************/

    final override protected void readArgs ( Arguments args )
    {

        super.readArgs(args);
        assert(this.dht_nodes_config.length, typeof(this).stringof ~ ".process -- no xml node config file");
    }

}
<|MERGE_RESOLUTION|>--- conflicted
+++ resolved
@@ -75,8 +75,6 @@
     protected bool dht_error;
 
 
-<<<<<<< HEAD
-=======
     /***************************************************************************
 
         Buffer for dht client message formatting.
@@ -86,7 +84,6 @@
     private char[] message_buffer;
 
 
->>>>>>> 3375270a
     /***************************************************************************
 
         Parses and validates command line arguments using the passed Arguments
@@ -373,11 +370,7 @@
     {
         if ( info.type == info.type.Finished && !info.succeeded )
         {
-<<<<<<< HEAD
-            Stderr.format("DHT client error: {}\n", info.message());
-=======
             Stderr.format("DHT client error: {}\n", info.message(this.message_buffer));
->>>>>>> 3375270a
             this.dht_error = true;
         }
     }
